--- conflicted
+++ resolved
@@ -114,19 +114,11 @@
     },
     "nixpkgs": {
       "locked": {
-<<<<<<< HEAD
-        "lastModified": 1718632497,
-        "narHash": "sha256-YtlyfqOdYMuu7gumZtK0Kg7jr4OKfHUhJkZfNUryw68=",
-        "owner": "NixOS",
-        "repo": "nixpkgs",
-        "rev": "c58b4a9118498c1055c5908a5bbe666e56abe949",
-=======
         "lastModified": 1718730160,
         "narHash": "sha256-S/Vd3DMKR+zyO5/TLWEnljHEal5rbAAHlQuGQ/iWWOY=",
         "owner": "NixOS",
         "repo": "nixpkgs",
         "rev": "e2086a7585184f033c4dde6c44319d18fe42126f",
->>>>>>> 190496e2
         "type": "github"
       },
       "original": {
@@ -165,19 +157,11 @@
         "treefmt-nix": "treefmt-nix"
       },
       "locked": {
-<<<<<<< HEAD
-        "lastModified": 1718647444,
-        "narHash": "sha256-RzTDK86nI7yzSrOCYy+jPW+7LZigJm1WnFULNdOXblU=",
-        "owner": "nix-community",
-        "repo": "poetry2nix",
-        "rev": "d3e889d71b028f61ff6a587cfe437bde16cf8ac1",
-=======
         "lastModified": 1718745582,
         "narHash": "sha256-TFlVP4YXg6n+MbP/Iv/RIwqvRKuV9KA1JAPihoFmPfo=",
         "owner": "nix-community",
         "repo": "poetry2nix",
         "rev": "48e7ed4ef7832efa5a5558e573986c4128fc478f",
->>>>>>> 190496e2
         "type": "github"
       },
       "original": {
